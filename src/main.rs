#![allow(dead_code)]

#[macro_use]
extern crate lazy_static;

mod dcb;
mod error;
mod network;
mod opt;
mod prober;
mod topo;
mod tracerouter;
mod utils;

use std::sync::Arc;

use error::Result;
use opt::Opt;
use tracerouter::Tracerouter;
use utils::process_topo;

lazy_static! {
    static ref OPT: Opt = if cfg!(test) {
        opt::get_test_opt()
    } else {
        opt::get_opt()
    };
}

#[tokio::main]
async fn main() -> Result<()> {
    env_logger::builder()
        .filter_level(log::LevelFilter::Info)
        .parse_default_env()
        .init();

    log::debug!("{:#?}", *OPT);

    let tr = Arc::new(Tracerouter::new()?);
    let r = tr.clone();
    tokio::spawn(async move {
        tokio::signal::ctrl_c().await.unwrap();
        r.stop();
    });

<<<<<<< HEAD
    let topo = tr.run().await?;
    process_topo(topo).await?;

    Ok(())
=======
    tr.run().await.unwrap();

    #[cfg(windows)]
    std::process::exit(0);
>>>>>>> 18e6ac7f
}<|MERGE_RESOLUTION|>--- conflicted
+++ resolved
@@ -43,15 +43,11 @@
         r.stop();
     });
 
-<<<<<<< HEAD
     let topo = tr.run().await?;
     process_topo(topo).await?;
 
-    Ok(())
-=======
-    tr.run().await.unwrap();
-
     #[cfg(windows)]
     std::process::exit(0);
->>>>>>> 18e6ac7f
+  
+    Ok(())
 }